--- conflicted
+++ resolved
@@ -3,12 +3,7 @@
 import hashlib
 import plistlib
 from datetime import datetime
-<<<<<<< HEAD
-from django.utils import timezone
-from urllib import quote, unquote
-=======
 from urllib import quote, urlencode
->>>>>>> d44be229
 
 # third-party
 import unicodecsv as csv
