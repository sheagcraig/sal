--- conflicted
+++ resolved
@@ -4,11 +4,7 @@
 import plistlib
 from datetime import datetime
 from django.utils import timezone
-<<<<<<< HEAD
 from urllib import quote, unquote
-=======
-from urllib import quote, urlencode
->>>>>>> b7c76311
 
 # third-party
 import unicodecsv as csv
@@ -247,7 +243,7 @@
         context["group_name"] = (self.group_instance.name if hasattr(
             self.group_instance, "name") else None)
         context["app_name"] = self.application.name
-<<<<<<< HEAD
+
         context["field_type"] = self.kwargs["field_type"]
         if self.kwargs["field_type"] == 'path':
             field_value = unquote(self.kwargs["field_value"])
@@ -255,10 +251,6 @@
             field_value = self.kwargs["field_value"]
         context["field_value"] = field_value
 
-=======
-        context["field_type"] = self.field_type
-        context["field_value"] = self.field_value
->>>>>>> b7c76311
         return context
 
 
