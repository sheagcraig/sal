import requests
from collections import defaultdict
from requests.exceptions import RequestException

from django.conf import settings
from django.utils.dateparse import parse_datetime

import sal.plugin
import server.utils as utils


class CryptStatus(sal.plugin.DetailPlugin):

    class Meta:
        description = 'FileVault Escrow Status'

    def get_context(self, machine, **kwargs):
        context = defaultdict(str)
        context['title'] = self.Meta.description

<<<<<<< HEAD
        crypt_url = utils.get_setting('crypt_url', '').rstrip()
=======
        crypt_url = utils.get_setting('crypt_url', None).rstrip()
        machine_url = crypt_url

        try:
            cert = settings.ROOT_CA
        except Exception:
            cert = None

        serial = machines.serial
        output = {}
        date_escrowed = None
        escrowed = None
>>>>>>> ec9b1791
        if crypt_url:
            try:
                verify = settings.ROOT_CA
            except AttributeError:
                verify = True

            request_url = '{}/verify/{}/recovery_key/'.format(crypt_url, machine.serial)
            try:
                response = requests.get(request_url, verify=verify)
                if response.status_code == requests.codes.ok:
                    output = response.json()
                    # Have template link to machine info page rather
                    # than Crypt root.
                    machine_url = '{}/info/{}'.format(crypt_url, machine.serial)
            except RequestException:
                # Either there was an error or the machine hasn't been
                # seen.
                output = None
                machine_url = crypt_url

            if output:
                context['escrowed'] = output['escrowed']
                if output['escrowed']:
                    context['date_escrowed'] = parse_datetime(output['date_escrowed'])

        context['crypt_url'] = machine_url
        return context<|MERGE_RESOLUTION|>--- conflicted
+++ resolved
@@ -18,22 +18,8 @@
         context = defaultdict(str)
         context['title'] = self.Meta.description
 
-<<<<<<< HEAD
-        crypt_url = utils.get_setting('crypt_url', '').rstrip()
-=======
         crypt_url = utils.get_setting('crypt_url', None).rstrip()
-        machine_url = crypt_url
 
-        try:
-            cert = settings.ROOT_CA
-        except Exception:
-            cert = None
-
-        serial = machines.serial
-        output = {}
-        date_escrowed = None
-        escrowed = None
->>>>>>> ec9b1791
         if crypt_url:
             try:
                 verify = settings.ROOT_CA
