--- conflicted
+++ resolved
@@ -1,9 +1,5 @@
-<<<<<<< HEAD
 from distutils.version import LooseVersion
-from operator import itemgetter
 
-=======
->>>>>>> e2f4b0d2
 from yapsy.IPlugin import IPlugin
 from yapsy.PluginManager import PluginManager
 from django.template import loader, Context
@@ -35,7 +31,6 @@
         if page == 'group_dashboard':
             t = loader.get_template('operatingsystem/templates/os_id.html')
 
-<<<<<<< HEAD
         # Remove invalid versions, then count and sort the results.
         os_info = machines.exclude(
             operating_system__isnull=True, operating_system__exact="").values(
@@ -46,12 +41,6 @@
             os_info,
             key=lambda x: LooseVersion(x["operating_system"]),
             reverse=True)
-=======
-        try:
-            os_info = machines.values('operating_system').annotate(count=Count('operating_system')).order_by('operating_system')
-        except:
-            os_info = []
->>>>>>> e2f4b0d2
 
         c = Context({
             'title': 'Operating Systems',
@@ -62,7 +51,10 @@
         return t.render(c)
 
     def filter_machines(self, machines, data):
-        # You will be passed a QuerySet of machines, you then need to perform some filtering based on the 'data' part of the url from the show_widget output. Just return your filtered list of machines and the page title.
+        # You will be passed a QuerySet of machines, you then need to perform
+        # some filtering based on the 'data' part of the url from the
+        # show_widget output. Just return your filtered list of machines and
+        # the page title.
 
         machines = machines.filter(operating_system__exact=data)
 
