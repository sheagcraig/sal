body {
  background-color: #f8f8f8;
  font-family: "HelveticaNeue-Light", "Helvetica Neue Light", "Helvetica Neue", Helvetica, Arial, "Lucida Grande", sans-serif;
  color: #374D5F;
}
a {
  color: #2F79E7;
}
a:hover {
  color: #124a9e;
  text-decoration: none;
}
#wrapper {
  width: 100%;
}
#page-wrapper {
  padding: 0 15px;
  min-height: 568px;
  background-color: white;
}
@media (min-width: 768px) {
  #page-wrapper {
    position: inherit;
    margin: 0 0 0 250px;
    padding: 0 30px;
    border-left: 1px solid #e7e7e7;
  }
}
.navbar-top-links li li {
  display: inline-block;
}
.navbar-top-links li li:last-child {
  margin-right: 15px;
}
.navbar-top-links li a {
  padding: 15px;
  min-height: 50px;
}
.navbar-top-links .dropdown-menu li {
  display: block;
}
.navbar-top-links .dropdown-menu li:last-child {
  margin-right: 0;
}
.navbar-top-links .dropdown-menu li a {
  padding: 3px 20px;
  min-height: 0;
}
.navbar-top-links .dropdown-menu li a div {
  white-space: normal;
}
.navbar-top-links .dropdown-messages,
.navbar-top-links .dropdown-tasks,
.navbar-top-links .dropdown-alerts {
  width: 310px;
  min-width: 0;
}
.navbar-top-links .dropdown-messages {
  margin-left: 5px;
}
.navbar-top-links .dropdown-tasks {
  margin-left: -59px;
}
.navbar-top-links .dropdown-alerts {
  margin-left: -123px;
}
.navbar-top-links .dropdown-user {
  right: 0;
  left: auto;
}
.navbar-default .navbar-toggle {
  border-color: #fff;
  background: #2F79E7;
  margin-top: 12px;
}
.navbar-default .navbar-toggle span.icon-bar {
  background-color: white;
}
.sidebar .sidebar-nav.navbar-collapse {
  padding-left: 0;
  padding-right: 0;
}
.sidebar .sidebar-search {
  padding: 15px;
}
.sidebar ul li {
  border-bottom: 1px solid #e7e7e7;
}
.sidebar ul li a.active {
  background-color: #eeeeee;
}
.sidebar .arrow {
  float: right;
}
.sidebar .fa.arrow:before {
  content: "\f104";
}
.sidebar .active > a > .fa.arrow:before {
  content: "\f107";
}
.sidebar .nav-second-level li,
.sidebar .nav-third-level li {
  border-bottom: none !important;
}
.sidebar .nav-second-level li a {
  padding-left: 37px;
}
.sidebar .nav-third-level li a {
  padding-left: 52px;
}
@media (min-width: 768px) {
  .sidebar {
    z-index: 1;
    position: absolute;
    width: 250px;
    margin-top: 51px;
  }
  .navbar-top-links .dropdown-messages,
  .navbar-top-links .dropdown-tasks,
  .navbar-top-links .dropdown-alerts {
    margin-left: auto;
  }
}
.btn-outline {
  color: inherit;
  background-color: transparent;
  transition: all .5s;
}
.btn-primary.btn-outline {
  color: #428bca;
}
.btn-success.btn-outline {
  color: #17C666;
}
.btn-info.btn-outline {
  color: #2F79E7;
}
.btn-warning.btn-outline {
  color: #FD9827;
}
.btn-danger.btn-outline {
  color: #E5421C;
}
.btn-primary.btn-outline:hover,
.btn-success.btn-outline:hover,
.btn-info.btn-outline:hover,
.btn-warning.btn-outline:hover,
.btn-danger.btn-outline:hover {
  color: white;
}
.chat {
  margin: 0;
  padding: 0;
  list-style: none;
}
.chat li {
  margin-bottom: 10px;
  padding-bottom: 5px;
  border-bottom: 1px dotted #999999;
}
.chat li.left .chat-body {
  margin-left: 60px;
}
.chat li.right .chat-body {
  margin-right: 60px;
}
.chat li .chat-body p {
  margin: 0;
}
.panel .slidedown .glyphicon,
.chat .glyphicon {
  margin-right: 5px;
}
.chat-panel .panel-body {
  height: 350px;
  overflow-y: scroll;
}
.login-panel {
  margin-top: 25%;
}
.flot-chart {
  display: block;
  height: 400px;
}
.flot-chart-content {
  width: 100%;
  height: 100%;
}
table.dataTable thead .sorting,
table.dataTable thead .sorting_asc,
table.dataTable thead .sorting_desc,
table.dataTable thead .sorting_asc_disabled,
table.dataTable thead .sorting_desc_disabled {
  background: transparent;
}
table.dataTable thead .sorting_asc:after {
  content: "\f0de";
  float: right;
  font-family: fontawesome;
}
table.dataTable thead .sorting_desc:after {
  content: "\f0dd";
  float: right;
  font-family: fontawesome;
}
table.dataTable thead .sorting:after {
  content: "\f0dc";
  float: right;
  font-family: fontawesome;
  color: rgba(50, 50, 50, 0.5);
}
.btn-circle {
  width: 30px;
  height: 30px;
  padding: 6px 0;
  border-radius: 15px;
  text-align: center;
  font-size: 12px;
  line-height: 1.428571429;
}
.btn-circle.btn-lg {
  width: 50px;
  height: 50px;
  padding: 10px 16px;
  border-radius: 25px;
  font-size: 18px;
  line-height: 1.33;
}
.btn-circle.btn-xl {
  width: 70px;
  height: 70px;
  padding: 10px 16px;
  border-radius: 35px;
  font-size: 24px;
  line-height: 1.33;
}
.show-grid [class^="col-"] {
  padding-top: 10px;
  padding-bottom: 10px;
  border: 1px solid #ddd;
  background-color: #eee !important;
}
.show-grid {
  margin: 15px 0;
}
.huge {
  font-size: 40px;
}
.panel-green {
  border-color: #17C666;
}
.panel-green .panel-heading {
  border-color: #17C666;
  color: white;
  background-color: #17C666;
}
.panel-green a {
  color: #17C666;
}
.panel-green a:hover {
  color: #0f8143;
}
.panel-red {
  border-color: #E5421C;
}
.panel-red .panel-heading {
  border-color: #E5421C;
  color: white;
  background-color: #E5421C;
}
.panel-red a {
  color: #E5421C;
}
.panel-red a:hover {
  color: #a22e13;
}
.panel-yellow {
  border-color: #FD9827;
}
.panel-yellow .panel-heading {
  border-color: #FD9827;
  color: white;
  background-color: #FD9827;
}
.panel-yellow a {
  color: #FD9827;
}
.panel-yellow a:hover {
  color: #d67202;
}
a.btn-success {
  border-color: #17C666;
  color: white;
  background-color: #17C666;
}
a.btn-success:hover {
  background-color: #0f8143;
}
.btn-warning {
  border-color: #FD9827;
  color: white;
  background-color: #FD9827;
}
.btn-warning:hover {
  background-color: #d67202;
}
.btn-warning a {
  border-color: #FD9827;
  color: white;
  background-color: #FD9827;
}
.btn-warning a:hover {
  color: #d67202;
}
a.btn-danger {
  border-color: #E5421C;
  color: white;
  background-color: #E5421C;
}
a.btn-danger:hover {
  background-color: #a22e13;
}
a.btn-danger a {
  border-color: #E5421C;
  color: white;
  background-color: #E5421C;
}
a.btn-danger a:hover {
  color: #a22e13;
}
.btn-info {
  border-color: #2F79E7;
  color: white;
  background-color: #2F79E7;
}
.btn-info a {
  border-color: #2F79E7;
  color: white;
  background-color: #2F79E7;
}
.btn-info a:hover {
  color: #1555b5;
}
#wrapper {
  background-color: #374D5F;
}
.navbar {
  background: #2F79E7;
  background-size: 100%;
  color: white;
  border: none;
  height: 60px;
  z-index: 1005;
}
@media (max-width: 767px) {
  .navbar-top-links {
    position: absolute;
    right: 60px;
    top: 0;
  }
}
.navbar-top-links li:last-child {
  margin-right: 0;
}
.navbar-top-links li a {
  min-height: 60px;
  padding: 15px 15px 15px 10px;
  color: white;
}
.navbar-top-links li > a:hover,
.navbar-top-links li > a:focus {
  background-color: rgba(21, 85, 181, 0.7);
  color: white;
}
.navbar-top-links li.dropdown .fa-user {
  font-size: 30px;
  vertical-align: middle;
}
.navbar-top-links li.dropdown .fa-caret-down {
  font-size: 20px;
  color: rgba(255, 255, 255, 0.5);
  vertical-align: middle;
}
.navbar-top-links li.dropdown .dropdown-menu {
  background-color: rgba(21, 85, 181, 0.98);
  margin-top: 0;
  border-radius: 0;
  padding: 0;
  box-shadow: none;
  border: none;
}
.navbar-top-links li.dropdown .dropdown-menu li a {
  padding: 10px 10px;
}
.navbar-top-links li.dropdown .dropdown-menu li a:hover {
  background-color: #124a9e;
}
.navbar-top-links li.dropdown .dropdown-menu .divider {
  background-color: #1760cc;
  margin: 0;
}
.navbar-top-links li.dropdown .dropdown-menu .fa-user {
  font-size: 14px;
}
.nav .open > a,
.nav .open > a:hover,
.nav .open > a:focus {
  background-color: rgba(21, 85, 181, 0.7);
}
.dropdown-menu {
  z-index: 1005;
  background-color: #1555b5;
  color: rgba(255, 255, 255, 0.8);
}
.navbar-title {
  padding: 10px;
}
.navbar-title a {
  color: white;
  margin: 10px 10px;
  font-size: 24px;
  font-family: 'Lato', sans-serif;
}
.navbar-brand {
  color: white;
}
.sidebar {
  background-color: #374D5F;
  border-top: 1px solid #304352;
}
.sidebar .badge {
  background-color: rgba(255, 255, 255, 0.2);
  color: white;
}
@media (min-width: 768px) {
  .sidebar {
    margin-top: 60px;
  }
}
.sidebar a {
  color: #D9DCDF;
}
.sidebar ul li {
  border: none;
}
.sidebar ul li.active {
  background-color: #304352;
}
.sidebar .nav > li > a:hover,
.sidebar .nav > li > a:focus {
  background-color: #314555;
}
.sidebar .nav > li.active a:hover,
.sidebar .nav > li.active a:focus {
  background-color: #2c3d4c;
}
.sidebar li.active > a:first-of-type {
  color: white;
  background-color: #283845;
}
.sidebar li.active > a:first-of-type:hover {
  background-color: #263542;
}
#page-wrapper {
  background-color: #F2F2F2;
  z-index: 1002;
  position: relative;
}
.table-wrapper {
  height: 300px;
  display: block;
  overflow-y: scroll;
  min-width: 100%;
  border-top: 1px solid #ddd;
  border-bottom: 1px solid #ddd;
}
.table-wrapper::-webkit-scrollbar {
  width: 12px;
  border-right: 1px solid #ddd;
}
.table-wrapper::-webkit-scrollbar-track {
  border-radius: 10px;
  background: #dde5eb;
}
.table-wrapper::-webkit-scrollbar-thumb {
  border-radius: 10px;
  background: #7c9ab3;
}
.table-wrapper .table-bordered {
  border: none;
}
.table-wrapper .table-bordered tbody tr:first-child td {
  border-top: none;
}
.table-wrapper .table-bordered tbody tr:last-child td {
  border-bottom: none;
}
.table-wrapper .table-bordered tbody tr td a {
  padding-right: 40px;
  position: relative;
  display: block;
  -ms-word-break: break-all;
  word-break: break-all;
  -webkit-hyphens: auto;
  -moz-hyphens: auto;
  -ms-hyphens: auto;
  hyphens: auto;
}
.table-wrapper .table-bordered tbody tr td .pull-right {
  margin-left: 25px;
  position: absolute;
  top: 0;
  right: 0;
}
.table {
  background-color: white;
}
.panel-body .table {
  margin-bottom: 0;
}
.panel-primary .panel-heading {
  background-color: #2F79E7;
  border: none;
}
.col-md-3 > .panel-body {
  padding: 10px;
}
.col-md-3 > .panel-body > a > .panel {
  margin-bottom: 0;
}
.row > .col-md-3 > .panel-body {
  padding: 10px 5px;
}
.row > .col-md-3:first-child > .panel-body {
  padding-left: 15px;
}
.row > .col-md-3:last-child > .panel-body {
  padding-right: 15px;
}
.panel-body > .col-md-3 {
  padding: 0 5px;
}
.panel > .row {
  margin: 5px;
}
.panel > .row > .col-md-3,
.panel-body > .col-md-3 > .panel-body {
  padding: 0;
}
.panel-body > a {
  opacity: 0.9;
}
.badge {
  background-color: #53748f;
  color: white;
}
@media (max-width: 991px) {
  .panel-activity > div {
    margin-bottom: 10px;
  }
  .panel-activity > div:last-child {
    margin-bottom: 0;
  }
}
@media (max-width: 991px) {
  .panel-activity .panel-body .panel .col-md-3 {
    float: left;
  }
}
@media (max-width: 991px) {
  .panel-activity .panel-body .panel .text-right {
    float: right;
  }
}
.panel-traffic-light .panel-body a {
  display: block;
  float: left;
  width: 32%;
  margin-right: 2%;
}
.panel-traffic-light .panel-body a:last-child {
  margin-right: 0;
}
<<<<<<< HEAD

.blue-spinner{
    display:block;
    padding-top: 50px;
    padding-bottom: 50px;
=======
.color-green {
  color: #17c666;
}
a.color-green {
  border-color: #17c666;
  color: white;
  background-color: #17c666;
}
a.color-green:hover {
  color: #0f8143;
}
.color-red {
  color: #e5421c;
}
a.color-red {
  border-color: #e5421c;
  color: white;
  background-color: #e5421c;
}
a.color-red:hover {
  color: #a22e13;
}
.color-yellow {
  color: #fd9827;
}
.color-yellow a {
  border-color: #fd9827;
  color: white;
  background-color: #fd9827;
}
a.color-yellow:hover {
  color: #d67202;
}
.color-blue {
  color: #2f79e7;
}
.color-blue a {
  border-color: #2f79e7;
  color: white;
  background-color: #2f79e7;
}
a.color-blue:hover {
  color: #0f8143;
}
.nav-pills .open > a,
.nav-pills .open > a:hover,
.nav-pills .open > a:focus {
  background-color: #E4E4E4;
  border-color: #337AB7;
}
.nav-pills .dropdown-menu {
  background-color: #FFFFFF;
}
.nav-pills .dropdown-menu > li > a:focus,
.dropdown-menu > li > a:hover {
  background-color: #2F79E7;
  color: #FFF;
}
.dl-horizontal dt {
  float: left;
  width: 130px;
  overflow: hidden;
  clear: left;
  text-align: left;
  text-overflow: ellipsis;
  white-space: nowrap;
}
.dl-horizontal dd {
  margin-left: 150px;
>>>>>>> 4992c3b8
}<|MERGE_RESOLUTION|>--- conflicted
+++ resolved
@@ -581,13 +581,13 @@
 .panel-traffic-light .panel-body a:last-child {
   margin-right: 0;
 }
-<<<<<<< HEAD
 
 .blue-spinner{
     display:block;
     padding-top: 50px;
     padding-bottom: 50px;
-=======
+  }
+
 .color-green {
   color: #17c666;
 }
@@ -657,5 +657,4 @@
 }
 .dl-horizontal dd {
   margin-left: 150px;
->>>>>>> 4992c3b8
 }