--- conflicted
+++ resolved
@@ -1,911 +1,908 @@
-@import "variables.less";
-@import "mixins.less";
-
-// Global Styles
-
-body {
-    background-color: @gray-lightest;
-    font-family: "HelveticaNeue-Light", "Helvetica Neue Light", "Helvetica Neue", Helvetica, Arial, "Lucida Grande", sans-serif;
-    color: @ink;
-}
-
-a {
-  color: @blue;
-
-  &:hover {
-    color: darken(@blue, 20);
-    text-decoration: none;
-  }
-}
-
-// Wrappers
-
-#wrapper {
-    width: 100%;
-}
-
-#page-wrapper {
-    padding: 0 15px;
-    min-height: 568px;
-    background-color: white;
-}
-
-@media(min-width:768px) {
-    #page-wrapper {
-        position: inherit;
-        margin: 0 0 0 250px;
-        padding: 0 30px;
-        border-left: 1px solid darken(@gray-lightest, 6.5%);
-    }
-}
-
-// Navigation
-
-// --Topbar
-
-.navbar-top-links li {
-
-   li {
-    display: inline-block;
-
-    &:last-child {
-      margin-right: 15px;
-    }
-
-  }
-
-  a {
-    padding: 15px;
-    min-height: 50px;
-  }
-}
-
-.navbar-top-links .dropdown-menu li {
-    display: block;
-}
-
-.navbar-top-links .dropdown-menu li:last-child {
-    margin-right: 0;
-}
-
-.navbar-top-links .dropdown-menu li a {
-    padding: 3px 20px;
-    min-height: 0;
-}
-
-.navbar-top-links .dropdown-menu li a div {
-    white-space: normal;
-}
-
-.navbar-top-links .dropdown-messages,
-.navbar-top-links .dropdown-tasks,
-.navbar-top-links .dropdown-alerts {
-    width: 310px;
-    min-width: 0;
-}
-
-.navbar-top-links .dropdown-messages {
-    margin-left: 5px;
-}
-
-.navbar-top-links .dropdown-tasks {
-    margin-left: -59px;
-}
-
-.navbar-top-links .dropdown-alerts {
-    margin-left: -123px;
-}
-
-.navbar-top-links .dropdown-user {
-    right: 0;
-    left: auto;
-}
-
-
-.navbar-default .navbar-toggle{
-  border-color: #fff;
-  background: @blue;
-  margin-top: 12px;
-  span.icon-bar{
-  background-color:white;
-  }
-}
-
-// --Sidebar
-
-.sidebar {
-    .sidebar-nav.navbar-collapse {
-        padding-left: 0;
-        padding-right: 0;
-    }
-}
-
-.sidebar .sidebar-search {
-    padding: 15px;
-}
-
-.sidebar ul li {
-    border-bottom: 1px solid darken(@gray-lightest, 6.5%);
-    a {
-        &.active {
-            background-color: @gray-lighter;
-        }
-    }
-}
-
-.sidebar .arrow {
-    float: right;
-}
-
-.sidebar .fa.arrow:before {
-    content: "\f104";
-}
-
-.sidebar .active > a > .fa.arrow:before {
-    content: "\f107";
-}
-
-.sidebar .nav-second-level li,
-.sidebar .nav-third-level li {
-    border-bottom: none !important;
-}
-
-.sidebar .nav-second-level li a {
-    padding-left: 37px;
-}
-
-.sidebar .nav-third-level li a {
-    padding-left: 52px;
-}
-
-@media(min-width:768px) {
-    .sidebar {
-        z-index: 1;
-        position: absolute;
-        width: 250px;
-        margin-top: 51px;
-    }
-
-    .navbar-top-links .dropdown-messages,
-    .navbar-top-links .dropdown-tasks,
-    .navbar-top-links .dropdown-alerts {
-        margin-left: auto;
-    }
-}
-
-// Buttons
-
-.btn-outline {
-    color: inherit;
-    background-color: transparent;
-    transition: all .5s;
-}
-
-.btn-primary.btn-outline {
-    color: @brand-primary;
-}
-
-.btn-success.btn-outline {
-    color: @brand-success;
-}
-
-.btn-info.btn-outline {
-    color: @brand-info;
-}
-
-.btn-warning.btn-outline {
-    color: @brand-warning;
-}
-
-.btn-danger.btn-outline {
-    color: @brand-danger;
-}
-
-.btn-primary.btn-outline:hover,
-.btn-success.btn-outline:hover,
-.btn-info.btn-outline:hover,
-.btn-warning.btn-outline:hover,
-.btn-danger.btn-outline:hover {
-    color: white;
-}
-
-// Chat Widget
-
-.chat {
-    margin: 0;
-    padding: 0;
-    list-style: none;
-}
-
-.chat li {
-    margin-bottom: 10px;
-    padding-bottom: 5px;
-    border-bottom: 1px dotted @gray-light;
-}
-
-.chat li.left .chat-body {
-    margin-left: 60px;
-}
-
-.chat li.right .chat-body {
-    margin-right: 60px;
-}
-
-.chat li .chat-body p {
-    margin: 0;
-}
-
-.panel .slidedown .glyphicon,
-.chat .glyphicon {
-    margin-right: 5px;
-}
-
-.chat-panel .panel-body {
-    height: 350px;
-    overflow-y: scroll;
-}
-
-// Login Page
-
-.login-panel {
-    margin-top: 25%;
-}
-
-// Flot Charts Containers
-
-.flot-chart {
-    display: block;
-    height: 400px;
-}
-
-.flot-chart-content {
-    width: 100%;
-    height: 100%;
-}
-
-// DataTables Overrides
-
-table.dataTable thead .sorting,
-table.dataTable thead .sorting_asc,
-table.dataTable thead .sorting_desc,
-table.dataTable thead .sorting_asc_disabled,
-table.dataTable thead .sorting_desc_disabled {
-    background: transparent;
-}
-
-table.dataTable thead .sorting_asc:after {
-    content: "\f0de";
-    float: right;
-    font-family: fontawesome;
-}
-
-table.dataTable thead .sorting_desc:after {
-    content: "\f0dd";
-    float: right;
-    font-family: fontawesome;
-}
-
-table.dataTable thead .sorting:after {
-    content: "\f0dc";
-    float: right;
-    font-family: fontawesome;
-    color: rgba(50,50,50,.5);
-}
-
-// Circle Buttons
-
-.btn-circle {
-    width: 30px;
-    height: 30px;
-    padding: 6px 0;
-    border-radius: 15px;
-    text-align: center;
-    font-size: 12px;
-    line-height: 1.428571429;
-}
-
-.btn-circle.btn-lg {
-    width: 50px;
-    height: 50px;
-    padding: 10px 16px;
-    border-radius: 25px;
-    font-size: 18px;
-    line-height: 1.33;
-}
-
-.btn-circle.btn-xl {
-    width: 70px;
-    height: 70px;
-    padding: 10px 16px;
-    border-radius: 35px;
-    font-size: 24px;
-    line-height: 1.33;
-}
-
-// Grid Demo Elements
-
-.show-grid [class^="col-"] {
-    padding-top: 10px;
-    padding-bottom: 10px;
-    border: 1px solid #ddd;
-    background-color: #eee !important;
-}
-
-.show-grid {
-    margin: 15px 0;
-}
-
-// Custom Colored Panels
-
-.huge {
-    font-size: 40px;
-}
-
-.panel-green {
-    border-color: @brand-success;
-    .panel-heading {
-        border-color: @brand-success;
-        color: white;
-        background-color: @brand-success;
-    }
-    a {
-        color: @brand-success;
-        &:hover {
-            color: darken(@brand-success, 15%);
-        }
-    }
-}
-
-.panel-red {
-    border-color: @brand-danger;
-    .panel-heading {
-        border-color: @brand-danger;
-        color: white;
-        background-color: @brand-danger;
-    }
-    a {
-        color: @brand-danger;
-        &:hover {
-            color: darken(@brand-danger, 15%);
-        }
-    }
-}
-
-.panel-yellow {
-    border-color: @brand-warning;
-    .panel-heading {
-        border-color: @brand-warning;
-        color: white;
-        background-color: @brand-warning;
-    }
-    a {
-        color: @brand-warning;
-        &:hover {
-            color: darken(@brand-warning, 15%);
-        }
-    }
-}
-
-// a {
-//   &:hover{
-//     .panel-yellow{
-//          background-color: darken(@brand-success, 15%);
-//       }
-//   }
-// }
-
-// Custom Button Colours
-
-a.btn-success {
-    border-color: @brand-success;
-    color: white;
-    background-color: @brand-success;
-    &:hover {
-        background-color: darken(@brand-success, 15%);
-    }
-    // a {
-    //     //color: @brand-success;
-    //     border-color: @brand-success;
-    //     color: white;
-    //     background-color: @brand-success;
-    //     &:hover {
-    //         color: darken(@brand-success, 15%);
-    //     }
-    // }
-}
-
-.btn-warning {
-    border-color: @brand-warning;
-    border-color: @brand-warning;
-    color: white;
-    background-color: @brand-warning;
-    &:hover {
-        background-color: darken(@brand-warning, 15%);
-    }
-    a {
-        //color: @brand-warning;
-        border-color: @brand-warning;
-        color: white;
-        background-color: @brand-warning;
-        &:hover {
-            color: darken(@brand-warning, 15%);
-        }
-    }
-}
-
-a.btn-danger {
-    border-color: @brand-danger;
-    color: white;
-    background-color: @brand-danger;
-    &:hover {
-        background-color: darken(@brand-danger, 15%);
-    }
-    a {
-        //color: @brand-danger;
-        border-color: @brand-danger;
-        color: white;
-        background-color: @brand-danger;
-        &:hover {
-            color: darken(@brand-danger, 15%);
-        }
-    }
-}
-
-.btn-info {
-    border-color: @brand-info;
-    border-color: @brand-info;
-    color: white;
-    background-color: @brand-info;
-    a {
-        //color: @brand-info;
-        border-color: @brand-info;
-        color: white;
-        background-color: @brand-info;
-        &:hover {
-            color: darken(@brand-info, 15%);
-        }
-    }
-}
-
-
-
-
-// ========================= //
-// ===== CUSTOM STYLES ===== //
-// ========================= //
-
-// Main Wrapper
-#wrapper {
-  background-color: @ink;
-}
-
-// Main Header
-.navbar {
-  background: @blue;
-  background-size: 100%;
-  color: white;
-  border: none;
-  height: 60px;
-  z-index: 1005;
-}
-
-.navbar-top-links{
-  @media (max-width: 767px) {
-    // sort this out Niall
-    // background: @blue;
-    // float:right;
-    position:absolute;
-    right:60px;
-    top:0;
-    // width:100%;
-    // margin-right: 100px;
-    // float:none;
-    // clear:both;
-  }
-}
-
-.navbar-top-links li {
-
-  &:last-child {
-    margin-right: 0;
-  }
-
-  a {
-    min-height: 60px;
-    padding: 15px 15px 15px 10px;
-    color: white;
-  }
-
-  &>a:hover, &>a:focus {
-    background-color: rgba(21, 85, 181, 0.7);
-    color: white;
-  }
-
-  &.dropdown {
-
-    .fa-user {
-      font-size: 30px;
-      vertical-align: middle;
-    }
-    .fa-caret-down {
-      font-size: 20px;
-      color: rgba(255, 255, 255, 0.5);
-      vertical-align: middle;
-    }
-
-    .dropdown-menu {
-      background-color: rgba(21, 85, 181, 0.98);
-      margin-top: 0;
-      border-radius: 0;
-      padding: 0;
-      box-shadow: none;
-      border: none;
-
-       li a {
-        padding: 10px 10px;
-
-        &:hover {
-          background-color: darken(@blue, 20);
-        }
-       }
-
-      .divider {
-        background-color: darken(@blue, 10);
-        margin: 0;
-      }
-
-      .fa-user {
-        font-size: 14px;
-      }
-    }
-  }
-}
-
-.nav .open>a, .nav .open>a:hover, .nav .open>a:focus {
-  background-color: rgba(21, 85, 181, 0.7);
-}
-
-.dropdown-menu {
-  z-index: 1005;
-  background-color: darken(@blue, 15);
-  color: rgba(255, 255, 255, 0.8);
-}
-
-.navbar-title {
-    padding: 10px;
-    a {
-        color:white;
-        margin: 10px 10px;
-        font-size: 24px;
-        font-family: 'Lato', sans-serif;
-    }
-}
-
-.navbar-brand {
-  //text-indent: -9999px;
-  //background: url(../img/sal-logo-white.svg) no-repeat left;
-  // margin: 5px 10px;
-  // width: 50px;
-  // background-size: 38px 38px;
-  // transition: 0.1s;
-  color:white;
-
-  // &:hover {
-  //   transform: scale(1.1);
-  // }
-}
-
-
-// Sidebar navigation
-.sidebar {
-  background-color: @ink;
-  border-top: 1px solid darken(@ink, 4);
-
-  .badge {
-    background-color: rgba(255, 255, 255, 0.2);
-    color: white;
-  }
-
-  @media (min-width: 768px) {
-    margin-top: 60px;
-  }
-
-  a {
-    color: #D9DCDF;
-  }
-
-  ul {
-
-    li {
-      border: none;
-
-      &.active {
-        background-color: darken(@ink, 4);
-      }
-    }
-  }
-
-  .nav > li > a:hover, .nav > li > a:focus {
-    background-color: darken(@ink, 3);
-  }
-  .nav > li.active a:hover, .nav > li.active a:focus {
-    background-color: darken(@ink, 6);
-  }
-
-  li.active > a:first-of-type {
-    color: white;
-    background-color: darken(@ink, 8);
-
-    &:hover {
-      background-color: darken(@ink, 9);
-    }
-  }
-}
-
-// Page Wrapper
-#page-wrapper {
-  background-color: #F2F2F2;
-  z-index: 1002;
-  position: relative;
-}
-
-
-
-// Tables
-// Wrapper to scroll on long text
-.table-wrapper{
-  height:300px;
-  display: block;
-  overflow-y: scroll;
-  min-width:100%;
-  border-top: 1px solid #ddd;
-  border-bottom: 1px solid #ddd;
-
-
-  &::-webkit-scrollbar {
-    width: 12px;
-    border-right: 1px solid #ddd;
-
-  }
-
-  &::-webkit-scrollbar-track {
-      // -webkit-box-shadow: inset 0 0 6px rgba(0,0,0,0.3);
-      border-radius: 10px;
-      background: lighten(@ink,60%);
-  }
-
-  &::-webkit-scrollbar-thumb {
-      border-radius: 10px;
-      // -webkit-box-shadow: inset 0 0 6px rgba(0,0,0,0.5);
-      background: lighten(@ink,30%);
-  }
-
-  p{
-
-  }
-
-  .table-bordered{
-    border: none;
-    tbody tr:first-child td{
-      border-top:none;
-    }
-    tbody tr:last-child td{
-      border-bottom:none;
-    }
-    tbody tr td{
-      a{
-        // width:50%;
-        padding-right:40px;
-        position: relative;
-        display:block;
-
-        // hyphens for long words
-        -ms-word-break: break-all;
-          word-break: break-all;
-        -webkit-hyphens: auto;
-         -moz-hyphens: auto;
-          -ms-hyphens: auto;
-              hyphens: auto;
-      }
-
-    .pull-right{
-      margin-left: 25px;
-      position: absolute;
-      top:0;
-      right:0;
-      // padding-right: 100px;
-    }
-    }
-  }
-
-}
-
-.table {
-  background-color: white;
-  .panel-body & {
-    margin-bottom: 0;
-  }
-}
-
-// Alert Boxes
-.panel-primary {
-
-  .panel-heading {
-    background-color: @blue;
-    border: none;
-  }
-}
-
-.col-md-3 > .panel-body {
-  padding: 10px;
-
-  & > a > .panel {
-    margin-bottom: 0;
-  }
-}
-
-.row > .col-md-3 > .panel-body {
-  padding: 10px 5px;
-}
-
-.row > .col-md-3:first-child > .panel-body {
-  padding-left: 15px;
-}
-
-.row > .col-md-3:last-child > .panel-body {
-  padding-right: 15px;
-}
-
-.panel-body > .col-md-3 {
-  padding: 0 5px;
-}
-
-.panel > .row {
-  margin: 5px;
-}
-
-.panel > .row > .col-md-3, .panel-body > .col-md-3 > .panel-body {
-  padding: 0;
-}
-
-.panel-body > a {
-  opacity: 0.9;
-}
-
-
-// Badges
-.badge {
-  background-color: lighten(@ink, 15);
-  color: white;
-}
-
-//activity panel
-.panel-activity{
-  // background: #8a8;
-  >div{
-    @media (max-width: 991px) {
-      margin-bottom: 10px;
-      &:last-child{
-        margin-bottom: 0;
-      }
-    }
-  }
-  .panel-body{
-    .panel{
-      // height:400px;
-      // margin-bottom: 48px;
-
-      .col-md-3{
-
-
-        @media (max-width: 991px) {
-        float:left;
-        }
-      }
-
-      .text-right{
-        @media (max-width: 991px) {
-        // background: #aaa;
-        float:right;
-        }
-      }
-    }
-  }
-}
-
-
-.panel-traffic-light{
-  // background: #8a8;
- .panel-body{
-  a{
-        // background: #8a8;
-        display: block;
-        float:left;
-        width:32%;
-        margin-right: 2%;
-        &:last-child{
-          margin-right: 0;
-        }
-    }
- }
-}
-
-<<<<<<< HEAD
-.blue-spinner{
-    display: block;
-    padding-top: 50px;
-    padding-bottom: 50px;
-}
-
-=======
-.color-green {
-  color: #17c666;
-}
-a.color-green {
-  border-color: #17c666;
-  color: white;
-  background-color: #17c666;
-}
-a.color-green:hover {
-  color: #0f8143;
-}
-.color-red {
-  color: #e5421c;
-}
-a.color-red {
-  border-color: #e5421c;
-  color: white;
-  background-color: #e5421c;
-}
-a.color-red:hover {
-  color: #a22e13;
-}
-.color-yellow {
-  color: #fd9827;
-}
-.color-yellow a {
-  border-color: #fd9827;
-  color: white;
-  background-color: #fd9827;
-}
-a.color-yellow:hover {
-  color: #d67202;
-}
-.color-blue {
-  color: #2f79e7;
-}
-.color-blue a {
-  border-color: #2f79e7;
-  color: white;
-  background-color: #2f79e7;
-}
-a.color-blue:hover {
-  color: #0f8143;
-}
-.nav-pills .open > a,
-.nav-pills .open > a:hover,
-.nav-pills .open > a:focus {
-  background-color: #E4E4E4;
-  border-color: #337AB7;
-}
-.nav-pills .dropdown-menu {
-  background-color: #FFFFFF;
-}
-.nav-pills .dropdown-menu > li > a:focus, 
-.dropdown-menu > li > a:hover {
-  background-color: #2F79E7;
-  color: #FFF;
-}
-.dl-horizontal dt {
-    float: left;
-    width: 130px;
-    overflow: hidden;
-    clear: left;
-    text-align: left;
-    text-overflow: ellipsis;
-    white-space: nowrap;
-  }
-  .dl-horizontal dd {
-    margin-left: 150px;
-  }
->>>>>>> 4992c3b8
+@import "variables.less";
+@import "mixins.less";
+
+// Global Styles
+
+body {
+    background-color: @gray-lightest;
+    font-family: "HelveticaNeue-Light", "Helvetica Neue Light", "Helvetica Neue", Helvetica, Arial, "Lucida Grande", sans-serif;
+    color: @ink;
+}
+
+a {
+  color: @blue;
+
+  &:hover {
+    color: darken(@blue, 20);
+    text-decoration: none;
+  }
+}
+
+// Wrappers
+
+#wrapper {
+    width: 100%;
+}
+
+#page-wrapper {
+    padding: 0 15px;
+    min-height: 568px;
+    background-color: white;
+}
+
+@media(min-width:768px) {
+    #page-wrapper {
+        position: inherit;
+        margin: 0 0 0 250px;
+        padding: 0 30px;
+        border-left: 1px solid darken(@gray-lightest, 6.5%);
+    }
+}
+
+// Navigation
+
+// --Topbar
+
+.navbar-top-links li {
+
+   li {
+    display: inline-block;
+
+    &:last-child {
+      margin-right: 15px;
+    }
+
+  }
+
+  a {
+    padding: 15px;
+    min-height: 50px;
+  }
+}
+
+.navbar-top-links .dropdown-menu li {
+    display: block;
+}
+
+.navbar-top-links .dropdown-menu li:last-child {
+    margin-right: 0;
+}
+
+.navbar-top-links .dropdown-menu li a {
+    padding: 3px 20px;
+    min-height: 0;
+}
+
+.navbar-top-links .dropdown-menu li a div {
+    white-space: normal;
+}
+
+.navbar-top-links .dropdown-messages,
+.navbar-top-links .dropdown-tasks,
+.navbar-top-links .dropdown-alerts {
+    width: 310px;
+    min-width: 0;
+}
+
+.navbar-top-links .dropdown-messages {
+    margin-left: 5px;
+}
+
+.navbar-top-links .dropdown-tasks {
+    margin-left: -59px;
+}
+
+.navbar-top-links .dropdown-alerts {
+    margin-left: -123px;
+}
+
+.navbar-top-links .dropdown-user {
+    right: 0;
+    left: auto;
+}
+
+
+.navbar-default .navbar-toggle{
+  border-color: #fff;
+  background: @blue;
+  margin-top: 12px;
+  span.icon-bar{
+  background-color:white;
+  }
+}
+
+// --Sidebar
+
+.sidebar {
+    .sidebar-nav.navbar-collapse {
+        padding-left: 0;
+        padding-right: 0;
+    }
+}
+
+.sidebar .sidebar-search {
+    padding: 15px;
+}
+
+.sidebar ul li {
+    border-bottom: 1px solid darken(@gray-lightest, 6.5%);
+    a {
+        &.active {
+            background-color: @gray-lighter;
+        }
+    }
+}
+
+.sidebar .arrow {
+    float: right;
+}
+
+.sidebar .fa.arrow:before {
+    content: "\f104";
+}
+
+.sidebar .active > a > .fa.arrow:before {
+    content: "\f107";
+}
+
+.sidebar .nav-second-level li,
+.sidebar .nav-third-level li {
+    border-bottom: none !important;
+}
+
+.sidebar .nav-second-level li a {
+    padding-left: 37px;
+}
+
+.sidebar .nav-third-level li a {
+    padding-left: 52px;
+}
+
+@media(min-width:768px) {
+    .sidebar {
+        z-index: 1;
+        position: absolute;
+        width: 250px;
+        margin-top: 51px;
+    }
+
+    .navbar-top-links .dropdown-messages,
+    .navbar-top-links .dropdown-tasks,
+    .navbar-top-links .dropdown-alerts {
+        margin-left: auto;
+    }
+}
+
+// Buttons
+
+.btn-outline {
+    color: inherit;
+    background-color: transparent;
+    transition: all .5s;
+}
+
+.btn-primary.btn-outline {
+    color: @brand-primary;
+}
+
+.btn-success.btn-outline {
+    color: @brand-success;
+}
+
+.btn-info.btn-outline {
+    color: @brand-info;
+}
+
+.btn-warning.btn-outline {
+    color: @brand-warning;
+}
+
+.btn-danger.btn-outline {
+    color: @brand-danger;
+}
+
+.btn-primary.btn-outline:hover,
+.btn-success.btn-outline:hover,
+.btn-info.btn-outline:hover,
+.btn-warning.btn-outline:hover,
+.btn-danger.btn-outline:hover {
+    color: white;
+}
+
+// Chat Widget
+
+.chat {
+    margin: 0;
+    padding: 0;
+    list-style: none;
+}
+
+.chat li {
+    margin-bottom: 10px;
+    padding-bottom: 5px;
+    border-bottom: 1px dotted @gray-light;
+}
+
+.chat li.left .chat-body {
+    margin-left: 60px;
+}
+
+.chat li.right .chat-body {
+    margin-right: 60px;
+}
+
+.chat li .chat-body p {
+    margin: 0;
+}
+
+.panel .slidedown .glyphicon,
+.chat .glyphicon {
+    margin-right: 5px;
+}
+
+.chat-panel .panel-body {
+    height: 350px;
+    overflow-y: scroll;
+}
+
+// Login Page
+
+.login-panel {
+    margin-top: 25%;
+}
+
+// Flot Charts Containers
+
+.flot-chart {
+    display: block;
+    height: 400px;
+}
+
+.flot-chart-content {
+    width: 100%;
+    height: 100%;
+}
+
+// DataTables Overrides
+
+table.dataTable thead .sorting,
+table.dataTable thead .sorting_asc,
+table.dataTable thead .sorting_desc,
+table.dataTable thead .sorting_asc_disabled,
+table.dataTable thead .sorting_desc_disabled {
+    background: transparent;
+}
+
+table.dataTable thead .sorting_asc:after {
+    content: "\f0de";
+    float: right;
+    font-family: fontawesome;
+}
+
+table.dataTable thead .sorting_desc:after {
+    content: "\f0dd";
+    float: right;
+    font-family: fontawesome;
+}
+
+table.dataTable thead .sorting:after {
+    content: "\f0dc";
+    float: right;
+    font-family: fontawesome;
+    color: rgba(50,50,50,.5);
+}
+
+// Circle Buttons
+
+.btn-circle {
+    width: 30px;
+    height: 30px;
+    padding: 6px 0;
+    border-radius: 15px;
+    text-align: center;
+    font-size: 12px;
+    line-height: 1.428571429;
+}
+
+.btn-circle.btn-lg {
+    width: 50px;
+    height: 50px;
+    padding: 10px 16px;
+    border-radius: 25px;
+    font-size: 18px;
+    line-height: 1.33;
+}
+
+.btn-circle.btn-xl {
+    width: 70px;
+    height: 70px;
+    padding: 10px 16px;
+    border-radius: 35px;
+    font-size: 24px;
+    line-height: 1.33;
+}
+
+// Grid Demo Elements
+
+.show-grid [class^="col-"] {
+    padding-top: 10px;
+    padding-bottom: 10px;
+    border: 1px solid #ddd;
+    background-color: #eee !important;
+}
+
+.show-grid {
+    margin: 15px 0;
+}
+
+// Custom Colored Panels
+
+.huge {
+    font-size: 40px;
+}
+
+.panel-green {
+    border-color: @brand-success;
+    .panel-heading {
+        border-color: @brand-success;
+        color: white;
+        background-color: @brand-success;
+    }
+    a {
+        color: @brand-success;
+        &:hover {
+            color: darken(@brand-success, 15%);
+        }
+    }
+}
+
+.panel-red {
+    border-color: @brand-danger;
+    .panel-heading {
+        border-color: @brand-danger;
+        color: white;
+        background-color: @brand-danger;
+    }
+    a {
+        color: @brand-danger;
+        &:hover {
+            color: darken(@brand-danger, 15%);
+        }
+    }
+}
+
+.panel-yellow {
+    border-color: @brand-warning;
+    .panel-heading {
+        border-color: @brand-warning;
+        color: white;
+        background-color: @brand-warning;
+    }
+    a {
+        color: @brand-warning;
+        &:hover {
+            color: darken(@brand-warning, 15%);
+        }
+    }
+}
+
+// a {
+//   &:hover{
+//     .panel-yellow{
+//          background-color: darken(@brand-success, 15%);
+//       }
+//   }
+// }
+
+// Custom Button Colours
+
+a.btn-success {
+    border-color: @brand-success;
+    color: white;
+    background-color: @brand-success;
+    &:hover {
+        background-color: darken(@brand-success, 15%);
+    }
+    // a {
+    //     //color: @brand-success;
+    //     border-color: @brand-success;
+    //     color: white;
+    //     background-color: @brand-success;
+    //     &:hover {
+    //         color: darken(@brand-success, 15%);
+    //     }
+    // }
+}
+
+.btn-warning {
+    border-color: @brand-warning;
+    border-color: @brand-warning;
+    color: white;
+    background-color: @brand-warning;
+    &:hover {
+        background-color: darken(@brand-warning, 15%);
+    }
+    a {
+        //color: @brand-warning;
+        border-color: @brand-warning;
+        color: white;
+        background-color: @brand-warning;
+        &:hover {
+            color: darken(@brand-warning, 15%);
+        }
+    }
+}
+
+a.btn-danger {
+    border-color: @brand-danger;
+    color: white;
+    background-color: @brand-danger;
+    &:hover {
+        background-color: darken(@brand-danger, 15%);
+    }
+    a {
+        //color: @brand-danger;
+        border-color: @brand-danger;
+        color: white;
+        background-color: @brand-danger;
+        &:hover {
+            color: darken(@brand-danger, 15%);
+        }
+    }
+}
+
+.btn-info {
+    border-color: @brand-info;
+    border-color: @brand-info;
+    color: white;
+    background-color: @brand-info;
+    a {
+        //color: @brand-info;
+        border-color: @brand-info;
+        color: white;
+        background-color: @brand-info;
+        &:hover {
+            color: darken(@brand-info, 15%);
+        }
+    }
+}
+
+
+
+
+// ========================= //
+// ===== CUSTOM STYLES ===== //
+// ========================= //
+
+// Main Wrapper
+#wrapper {
+  background-color: @ink;
+}
+
+// Main Header
+.navbar {
+  background: @blue;
+  background-size: 100%;
+  color: white;
+  border: none;
+  height: 60px;
+  z-index: 1005;
+}
+
+.navbar-top-links{
+  @media (max-width: 767px) {
+    // sort this out Niall
+    // background: @blue;
+    // float:right;
+    position:absolute;
+    right:60px;
+    top:0;
+    // width:100%;
+    // margin-right: 100px;
+    // float:none;
+    // clear:both;
+  }
+}
+
+.navbar-top-links li {
+
+  &:last-child {
+    margin-right: 0;
+  }
+
+  a {
+    min-height: 60px;
+    padding: 15px 15px 15px 10px;
+    color: white;
+  }
+
+  &>a:hover, &>a:focus {
+    background-color: rgba(21, 85, 181, 0.7);
+    color: white;
+  }
+
+  &.dropdown {
+
+    .fa-user {
+      font-size: 30px;
+      vertical-align: middle;
+    }
+    .fa-caret-down {
+      font-size: 20px;
+      color: rgba(255, 255, 255, 0.5);
+      vertical-align: middle;
+    }
+
+    .dropdown-menu {
+      background-color: rgba(21, 85, 181, 0.98);
+      margin-top: 0;
+      border-radius: 0;
+      padding: 0;
+      box-shadow: none;
+      border: none;
+
+       li a {
+        padding: 10px 10px;
+
+        &:hover {
+          background-color: darken(@blue, 20);
+        }
+       }
+
+      .divider {
+        background-color: darken(@blue, 10);
+        margin: 0;
+      }
+
+      .fa-user {
+        font-size: 14px;
+      }
+    }
+  }
+}
+
+.nav .open>a, .nav .open>a:hover, .nav .open>a:focus {
+  background-color: rgba(21, 85, 181, 0.7);
+}
+
+.dropdown-menu {
+  z-index: 1005;
+  background-color: darken(@blue, 15);
+  color: rgba(255, 255, 255, 0.8);
+}
+
+.navbar-title {
+    padding: 10px;
+    a {
+        color:white;
+        margin: 10px 10px;
+        font-size: 24px;
+        font-family: 'Lato', sans-serif;
+    }
+}
+
+.navbar-brand {
+  //text-indent: -9999px;
+  //background: url(../img/sal-logo-white.svg) no-repeat left;
+  // margin: 5px 10px;
+  // width: 50px;
+  // background-size: 38px 38px;
+  // transition: 0.1s;
+  color:white;
+
+  // &:hover {
+  //   transform: scale(1.1);
+  // }
+}
+
+
+// Sidebar navigation
+.sidebar {
+  background-color: @ink;
+  border-top: 1px solid darken(@ink, 4);
+
+  .badge {
+    background-color: rgba(255, 255, 255, 0.2);
+    color: white;
+  }
+
+  @media (min-width: 768px) {
+    margin-top: 60px;
+  }
+
+  a {
+    color: #D9DCDF;
+  }
+
+  ul {
+
+    li {
+      border: none;
+
+      &.active {
+        background-color: darken(@ink, 4);
+      }
+    }
+  }
+
+  .nav > li > a:hover, .nav > li > a:focus {
+    background-color: darken(@ink, 3);
+  }
+  .nav > li.active a:hover, .nav > li.active a:focus {
+    background-color: darken(@ink, 6);
+  }
+
+  li.active > a:first-of-type {
+    color: white;
+    background-color: darken(@ink, 8);
+
+    &:hover {
+      background-color: darken(@ink, 9);
+    }
+  }
+}
+
+// Page Wrapper
+#page-wrapper {
+  background-color: #F2F2F2;
+  z-index: 1002;
+  position: relative;
+}
+
+
+
+// Tables
+// Wrapper to scroll on long text
+.table-wrapper{
+  height:300px;
+  display: block;
+  overflow-y: scroll;
+  min-width:100%;
+  border-top: 1px solid #ddd;
+  border-bottom: 1px solid #ddd;
+
+
+  &::-webkit-scrollbar {
+    width: 12px;
+    border-right: 1px solid #ddd;
+
+  }
+
+  &::-webkit-scrollbar-track {
+      // -webkit-box-shadow: inset 0 0 6px rgba(0,0,0,0.3);
+      border-radius: 10px;
+      background: lighten(@ink,60%);
+  }
+
+  &::-webkit-scrollbar-thumb {
+      border-radius: 10px;
+      // -webkit-box-shadow: inset 0 0 6px rgba(0,0,0,0.5);
+      background: lighten(@ink,30%);
+  }
+
+  p{
+
+  }
+
+  .table-bordered{
+    border: none;
+    tbody tr:first-child td{
+      border-top:none;
+    }
+    tbody tr:last-child td{
+      border-bottom:none;
+    }
+    tbody tr td{
+      a{
+        // width:50%;
+        padding-right:40px;
+        position: relative;
+        display:block;
+
+        // hyphens for long words
+        -ms-word-break: break-all;
+          word-break: break-all;
+        -webkit-hyphens: auto;
+         -moz-hyphens: auto;
+          -ms-hyphens: auto;
+              hyphens: auto;
+      }
+
+    .pull-right{
+      margin-left: 25px;
+      position: absolute;
+      top:0;
+      right:0;
+      // padding-right: 100px;
+    }
+    }
+  }
+
+}
+
+.table {
+  background-color: white;
+  .panel-body & {
+    margin-bottom: 0;
+  }
+}
+
+// Alert Boxes
+.panel-primary {
+
+  .panel-heading {
+    background-color: @blue;
+    border: none;
+  }
+}
+
+.col-md-3 > .panel-body {
+  padding: 10px;
+
+  & > a > .panel {
+    margin-bottom: 0;
+  }
+}
+
+.row > .col-md-3 > .panel-body {
+  padding: 10px 5px;
+}
+
+.row > .col-md-3:first-child > .panel-body {
+  padding-left: 15px;
+}
+
+.row > .col-md-3:last-child > .panel-body {
+  padding-right: 15px;
+}
+
+.panel-body > .col-md-3 {
+  padding: 0 5px;
+}
+
+.panel > .row {
+  margin: 5px;
+}
+
+.panel > .row > .col-md-3, .panel-body > .col-md-3 > .panel-body {
+  padding: 0;
+}
+
+.panel-body > a {
+  opacity: 0.9;
+}
+
+
+// Badges
+.badge {
+  background-color: lighten(@ink, 15);
+  color: white;
+}
+
+//activity panel
+.panel-activity{
+  // background: #8a8;
+  >div{
+    @media (max-width: 991px) {
+      margin-bottom: 10px;
+      &:last-child{
+        margin-bottom: 0;
+      }
+    }
+  }
+  .panel-body{
+    .panel{
+      // height:400px;
+      // margin-bottom: 48px;
+
+      .col-md-3{
+
+
+        @media (max-width: 991px) {
+        float:left;
+        }
+      }
+
+      .text-right{
+        @media (max-width: 991px) {
+        // background: #aaa;
+        float:right;
+        }
+      }
+    }
+  }
+}
+
+
+.panel-traffic-light{
+  // background: #8a8;
+ .panel-body{
+  a{
+        // background: #8a8;
+        display: block;
+        float:left;
+        width:32%;
+        margin-right: 2%;
+        &:last-child{
+          margin-right: 0;
+        }
+    }
+ }
+}
+
+.blue-spinner {
+    display: block;
+    padding-top: 50px;
+    padding-bottom: 50px;
+}
+
+.color-green {
+  color: #17c666;
+}
+a.color-green {
+  border-color: #17c666;
+  color: white;
+  background-color: #17c666;
+}
+a.color-green:hover {
+  color: #0f8143;
+}
+.color-red {
+  color: #e5421c;
+}
+a.color-red {
+  border-color: #e5421c;
+  color: white;
+  background-color: #e5421c;
+}
+a.color-red:hover {
+  color: #a22e13;
+}
+.color-yellow {
+  color: #fd9827;
+}
+.color-yellow a {
+  border-color: #fd9827;
+  color: white;
+  background-color: #fd9827;
+}
+a.color-yellow:hover {
+  color: #d67202;
+}
+.color-blue {
+  color: #2f79e7;
+}
+.color-blue a {
+  border-color: #2f79e7;
+  color: white;
+  background-color: #2f79e7;
+}
+a.color-blue:hover {
+  color: #0f8143;
+}
+.nav-pills .open > a,
+.nav-pills .open > a:hover,
+.nav-pills .open > a:focus {
+  background-color: #E4E4E4;
+  border-color: #337AB7;
+}
+.nav-pills .dropdown-menu {
+  background-color: #FFFFFF;
+}
+.nav-pills .dropdown-menu > li > a:focus, 
+.dropdown-menu > li > a:hover {
+  background-color: #2F79E7;
+  color: #FFF;
+}
+.dl-horizontal dt {
+    float: left;
+    width: 130px;
+    overflow: hidden;
+    clear: left;
+    text-align: left;
+    text-overflow: ellipsis;
+    white-space: nowrap;
+  }
+  .dl-horizontal dd {
+    margin-left: 150px;
+  }